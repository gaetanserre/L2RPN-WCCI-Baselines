import warnings
import torch
import datetime
import sys
import re
import os
import argparse
import numpy as np

<<<<<<< HEAD
from utils import *

from examples.ppo_stable_baselines.B_train_agent import CustomReward

# %%
ENV_NAME = "l2rpn_wcci_2022"

# Split sets and statistics parameters
is_windows = sys.platform.startswith("win32")
is_windows_or_darwin = sys.platform.startswith("win32") or sys.platform.startswith("darwin")
nb_process_stats = 8 if not is_windows_or_darwin else 1
deep_copy = is_windows  # force the deep copy on windows (due to permission issue in symlink in windows)
verbose = 1
SCOREUSED = ScoreL2RPN2022  # ScoreICAPS2021
name_stats = "_reco_powerline"

# Train parameters
env_name_train = ENV_NAME#'_'.join([ENV_NAME, "train"])
save_path = "./saved_model"
name = '_'.join(["exp_agent", datetime.datetime.now().strftime('%Y-%m-%d_%H-%M')])
gymenv_class = CustomGymEnv
load_name = 'GymEnvWithRecoWithDN_student_2022-06-15_10-36'
load_path = os.path.join(save_path, load_name)


# %%
train_args = {}

# Utility parameters PPO
train_args["logs_dir"] = "./logs"
train_args["save_path"] = save_path
train_args["name"] = name
train_args["verbose"] = 1
train_args["gymenv_class"] = gymenv_class
train_args["device"] = torch.device("cuda" if torch.cuda.is_available() else "cpu")
#train_args["load_path"] = load_path
#train_args["load_name"] = load_name
=======
from lightsim2grid import LightSimBackend
>>>>>>> 5794d35a

import grid2op
from grid2op.Chronics import MultifolderWithCache
from grid2op.utils import ScoreL2RPN2022, ScoreL2RPN2020
# from l2rpn_baselines.utils import GymEnvWithRecoWithDN

from utils import *
# from CustomGymEnv import CustomGymEnv


from examples.ppo_stable_baselines.B_train_agent import CustomReward

from GymEnvWithRecoWithDNWithShuffle import GymEnvWithRecoWithDNWithShuffle


def cli():
    parser = argparse.ArgumentParser(description="Train baseline PPO")
    parser.add_argument("--has_cuda", default=1, type=int,
                        help="Is pytorch installed with cuda support ? (default True)")
    
    parser.add_argument("--cuda_device", default=0, type=int,
                        help="Which cuda device to use for pytorch (only used if you want to use cuda)")

    parser.add_argument("--nb_training", default=-1, type=int,
                        help="How many models do you want to train ? (default: -1 for infinity, might take a while...)")

    parser.add_argument("--lr", default=3e-6, type=float,
                        help="learning rate to use (default 3e-6)")
    
    parser.add_argument("--safe_max_rho", default=0.2, type=float,
                        help="safe_max_rho to use for training (default 0.2)")
    
    parser.add_argument("--training_iter", default=10_000_000, type=int,
                        help="Number of training 'iteration' to perform (default 10_000_000)")
    
    parser.add_argument("--agent_name", default="GymEnvWithRecoWithDN", type=str,
                        help="Name for your agent, default 'GymEnvWithRecoWithDN'")
    
    parser.add_argument("--seed", default=-1, type=int,
                        help="Seed to use (default to -1 meaning 'don't seed the env') for the environment (same seed used to train all agents)")
    
    return parser.parse_args()


if __name__ == "__main__":
    args = cli()
    use_cuda = int(args.has_cuda) >= 1
    if use_cuda >= 1:
        assert torch.cuda.is_available(), "cuda is not available on your machine with pytorch"
        torch.cuda.set_device(int(args.cuda_device))
    else:
        warnings.warn("You won't use cuda")
        if int(args.cuda_device) != 0:
            warnings.warn("You specified to use a cuda_device (\"--cuda_device = XXX\") yet you tell the program not to use cuda (\"--has_cuda = 0\"). "
                          "This program will ignore the \"--cuda_device = XXX\" directive.")
        
    ENV_NAME = "l2rpn_wcci_2022"
    # ENV_NAME = "l2rpn_wcci_2022_dev"

    # Split sets and statistics parameters
    is_windows = sys.platform.startswith("win32")
    is_windows_or_darwin = sys.platform.startswith("win32") or sys.platform.startswith("darwin")
    nb_process_stats = 8 if not is_windows_or_darwin else 1
    deep_copy = is_windows  # force the deep copy on windows (due to permission issue in symlink in windows)
    verbose = 1
    SCOREUSED = ScoreL2RPN2020  # ScoreICAPS2021
    name_stats = "_reco_powerline"

    # save / load information (NB agent name is defined later)
    env_name_train = '_'.join([ENV_NAME, "train"])
    save_path = "./saved_model"
    gymenv_class = GymEnvWithRecoWithDNWithShuffle
    load_path = None
    load_name = None

    # PPO parameters
    train_args = {}
    train_args["logs_dir"] = "./logs"
    train_args["save_path"] = save_path
    train_args["verbose"] = 1
    train_args["gymenv_class"] = gymenv_class
    train_args["device"] = torch.device("cuda" if use_cuda else "cpu")
    # some "meta parameters" of the training and the optimization
    train_args["obs_attr_to_keep"] = ["month", "day_of_week", "hour_of_day", "minute_of_hour",
                                      "gen_p", "load_p", 
                                      "p_or", "rho", "timestep_overflow", "line_status",
                                      # dispatch part of the observation
                                      "actual_dispatch", "target_dispatch",
                                      # storage part of the observation
                                      "storage_charge", "storage_power",
                                      # curtailment part of the observation
                                      "curtailment", "curtailment_limit",  "gen_p_before_curtail",
                                     ]
    train_args["act_attr_to_keep"] = ["curtail", "set_storage"]
    train_args["iterations"] = int(args.training_iter)
    train_args["net_arch"] = [300, 300, 300] # [200, 200, 200, 200]
    train_args["gamma"] = 0.999
    train_args["gymenv_kwargs"] = {"safe_max_rho": float(args.safe_max_rho)}
    train_args["normalize_act"] = True
    train_args["normalize_obs"] = True
    train_args["save_every_xxx_steps"] = min(train_args["iterations"] // 10, 100_000)
    train_args["n_steps"] = 16 # 256
    train_args["batch_size"] = 16 # 64
    train_args["learning_rate"] =  float(args.lr)
    
    # Set the right grid2op environment parameters
    filter_chronics = None
    try:
        if filter_chronics is None:
            # env = grid2op.make(ENV_NAME)
            nm_train, nm_val, nm_test = split_train_val_test_sets(ENV_NAME, deep_copy)
            generate_statistics([nm_val, nm_test], SCOREUSED, nb_process_stats, name_stats, verbose)
        else:
            generate_statistics([ENV_NAME], SCOREUSED, nb_process_stats, name_stats, verbose, filter_fun=filter_chronics)
    except Exception as exc_:
        if str(exc_).startswith("Impossible to create"):
            pass
        else:
            raise exc_
    env_tmp = grid2op.make(env_name_train if filter_chronics is None else ENV_NAME)            
    param = env_tmp.parameters
    param.LIMIT_INFEASIBLE_CURTAILMENT_STORAGE_ACTION = True
    
    # determine how many agent will be trained
    nb_train = args.nb_training
    if nb_train == -1:
        nb_train = int(np.iinfo(np.int64).max)
    
    # prepare the real training environment
    env_train = grid2op.make(env_name_train if filter_chronics is None else ENV_NAME,
                             reward_class=CustomReward,
                             backend=LightSimBackend(),
                             chronics_class=MultifolderWithCache,
                             param=param)
    if filter_chronics is not None:
        env_train.chronics_handler.real_data.set_filter(filter_chronics)
    else:
<<<<<<< HEAD
        raise e

# %%
# Learn parameters PPO
train_args["obs_attr_to_keep"] = ["month", "day_of_week", "hour_of_day", "minute_of_hour",
                                  "gen_p", "load_p", 
                                  "p_or", "rho", "timestep_overflow", "line_status",
                                  # dispatch part of the observation
                                  "actual_dispatch", "target_dispatch",
                                  # storage part of the observation
                                  "storage_charge", "storage_power",
                                  # curtailment part of the observation
                                  "curtailment", "curtailment_limit",  "gen_p_before_curtail",
                                  ]
train_args["act_attr_to_keep"] = ["curtail", "set_storage"]
train_args["iterations"] = 10_000_000
train_args["learning_rate"] = 3e-6 # 3e-4
train_args["net_arch"] = [300, 300, 300] # [200, 200, 200, 200]
train_args["gamma"] = 0.999
train_args["gymenv_kwargs"] = {"safe_max_rho": 0.2} # {"safe_max_rho": 0.9}
train_args["normalize_act"] = True
train_args["normalize_obs"] = True

train_args["save_every_xxx_steps"] = min(train_args["iterations"] // 10, 500_000)

train_args["n_steps"] = 16 # 256
train_args["batch_size"] = 16 # 64


# %%
p = Parameters()
p.LIMIT_INFEASIBLE_CURTAILMENT_STORAGE_ACTION = True # It causes errors during training

env_train = grid2op.make(env_name_train if filter_chronics is None else ENV_NAME,
                   reward_class=CustomReward,
                   backend=LightSimBackend(),
                   chronics_class=MultifolderWithCache,
                   param=p)

if filter_chronics is not None:
    env_train.chronics_handler.real_data.set_filter(filter_chronics)
=======
        env_train.chronics_handler.real_data.set_filter(lambda x: True)
    # do not forget to load all the data in memory !
>>>>>>> 5794d35a
    env_train.chronics_handler.real_data.reset()
    
    # now do the loop to train the agents
    for _ in range(nb_train):
        if int(args.seed) >= 0:
            env_train.seed(args.seed)
        # reset the env to have everything "correct"
        env_train.reset()
        # shuffle the order of the chronics
        env_train.chronics_handler.shuffle()
        # reset the env to have everything "correct"
        env_train.reset()
        
        # assign a unique name
        agent_name = f"{args.agent_name}_{datetime.datetime.now():%Y-%m-%d_%H-%M}"
        train_args["name"] = agent_name
        
        values_to_test = np.array([float(args.lr)])
        var_to_test = "learning_rate"
        agents = iter_hyperparameters(env_train, train_args, agent_name, var_to_test, values_to_test)<|MERGE_RESOLUTION|>--- conflicted
+++ resolved
@@ -7,47 +7,7 @@
 import argparse
 import numpy as np
 
-<<<<<<< HEAD
-from utils import *
-
-from examples.ppo_stable_baselines.B_train_agent import CustomReward
-
-# %%
-ENV_NAME = "l2rpn_wcci_2022"
-
-# Split sets and statistics parameters
-is_windows = sys.platform.startswith("win32")
-is_windows_or_darwin = sys.platform.startswith("win32") or sys.platform.startswith("darwin")
-nb_process_stats = 8 if not is_windows_or_darwin else 1
-deep_copy = is_windows  # force the deep copy on windows (due to permission issue in symlink in windows)
-verbose = 1
-SCOREUSED = ScoreL2RPN2022  # ScoreICAPS2021
-name_stats = "_reco_powerline"
-
-# Train parameters
-env_name_train = ENV_NAME#'_'.join([ENV_NAME, "train"])
-save_path = "./saved_model"
-name = '_'.join(["exp_agent", datetime.datetime.now().strftime('%Y-%m-%d_%H-%M')])
-gymenv_class = CustomGymEnv
-load_name = 'GymEnvWithRecoWithDN_student_2022-06-15_10-36'
-load_path = os.path.join(save_path, load_name)
-
-
-# %%
-train_args = {}
-
-# Utility parameters PPO
-train_args["logs_dir"] = "./logs"
-train_args["save_path"] = save_path
-train_args["name"] = name
-train_args["verbose"] = 1
-train_args["gymenv_class"] = gymenv_class
-train_args["device"] = torch.device("cuda" if torch.cuda.is_available() else "cpu")
-#train_args["load_path"] = load_path
-#train_args["load_name"] = load_name
-=======
 from lightsim2grid import LightSimBackend
->>>>>>> 5794d35a
 
 import grid2op
 from grid2op.Chronics import MultifolderWithCache
@@ -185,52 +145,8 @@
     if filter_chronics is not None:
         env_train.chronics_handler.real_data.set_filter(filter_chronics)
     else:
-<<<<<<< HEAD
-        raise e
-
-# %%
-# Learn parameters PPO
-train_args["obs_attr_to_keep"] = ["month", "day_of_week", "hour_of_day", "minute_of_hour",
-                                  "gen_p", "load_p", 
-                                  "p_or", "rho", "timestep_overflow", "line_status",
-                                  # dispatch part of the observation
-                                  "actual_dispatch", "target_dispatch",
-                                  # storage part of the observation
-                                  "storage_charge", "storage_power",
-                                  # curtailment part of the observation
-                                  "curtailment", "curtailment_limit",  "gen_p_before_curtail",
-                                  ]
-train_args["act_attr_to_keep"] = ["curtail", "set_storage"]
-train_args["iterations"] = 10_000_000
-train_args["learning_rate"] = 3e-6 # 3e-4
-train_args["net_arch"] = [300, 300, 300] # [200, 200, 200, 200]
-train_args["gamma"] = 0.999
-train_args["gymenv_kwargs"] = {"safe_max_rho": 0.2} # {"safe_max_rho": 0.9}
-train_args["normalize_act"] = True
-train_args["normalize_obs"] = True
-
-train_args["save_every_xxx_steps"] = min(train_args["iterations"] // 10, 500_000)
-
-train_args["n_steps"] = 16 # 256
-train_args["batch_size"] = 16 # 64
-
-
-# %%
-p = Parameters()
-p.LIMIT_INFEASIBLE_CURTAILMENT_STORAGE_ACTION = True # It causes errors during training
-
-env_train = grid2op.make(env_name_train if filter_chronics is None else ENV_NAME,
-                   reward_class=CustomReward,
-                   backend=LightSimBackend(),
-                   chronics_class=MultifolderWithCache,
-                   param=p)
-
-if filter_chronics is not None:
-    env_train.chronics_handler.real_data.set_filter(filter_chronics)
-=======
         env_train.chronics_handler.real_data.set_filter(lambda x: True)
     # do not forget to load all the data in memory !
->>>>>>> 5794d35a
     env_train.chronics_handler.real_data.reset()
     
     # now do the loop to train the agents
