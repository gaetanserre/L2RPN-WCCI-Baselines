# %%
import grid2op
import numpy as np
from lightsim2grid import LightSimBackend
from grid2op.Chronics import MultifolderWithCache
from CustomGymEnv import CustomGymEnv
from grid2op.Parameters import Parameters
from grid2op.utils import ScoreL2RPN2020
import torch
import datetime
import sys

from utils import *

from examples.ppo_stable_baselines.B_train_agent import CustomReward

# %%
ENV_NAME = "l2rpn_wcci_2022_dev"

# Split sets and statistics parameters
is_windows = sys.platform.startswith("win32")
is_windows_or_darwin = is_windows or sys.platform.startswith("darwin")
nb_process_stats = 4 if not is_windows_or_darwin else 1
deep_copy = is_windows  # force the deep copy on windows (due to permission issue in symlink in windows)
verbose = 1
SCOREUSED = ScoreL2RPN2020  # ScoreICAPS2021
name_stats = "_reco_powerline"

# Train parameters
env_name_train = '_'.join([ENV_NAME, "train"])
save_path = "./saved_model/safe_max_rho/"
name = '_'.join(["GymEnvWithRecoWithDN", datetime.datetime.now().strftime('%Y-%m-%d_%H-%M')])
gymenv_class = CustomGymEnv


# %%
train_args = {}

# Utility parameters PPO
train_args["logs_dir"] = "./logs"
train_args["save_path"] = save_path
train_args["name"] = name
train_args["verbose"] = 1
train_args["gymenv_class"] = gymenv_class
train_args["device"] = torch.device("cuda" if torch.cuda.is_available() else "cpu")

# %%
# Generate statistics

filter_chronics = None

try:
  # nm_train, nm_val, nm_test = split_train_val_test_sets(env, deep_copy)
  # generate_statistics([nm_val, nm_test], SCOREUSED, nb_process_stats, name_stats, verbose)
  generate_statistics([ENV_NAME],
                      SCOREUSED,
                      nb_process_stats,
                      name_stats,
                      verbose,
                      filter_fun=filter_chronics)
except Exception as e:
  if str(e).startswith("Impossible to create"):
    pass
  else:
    raise e

# %%
# Learn parameters PPO
train_args["obs_attr_to_keep"] = ["month", "day_of_week", "hour_of_day", "minute_of_hour",
                                  "gen_p", "load_p", 
                                  "p_or", "rho", "timestep_overflow", "line_status",
                                  # dispatch part of the observation
                                  "actual_dispatch", "target_dispatch",
                                  # storage part of the observation
                                  "storage_charge", "storage_power",
                                  # curtailment part of the observation
                                  "curtailment", "curtailment_limit",  "gen_p_before_curtail",
                                  ]
train_args["act_attr_to_keep"] = ["curtail", "set_storage"]
train_args["iterations"] = 400_000
train_args["learning_rate"] = 3e-4
train_args["net_arch"] = [200, 200, 200, 200]
train_args["gamma"] = 0.999
train_args["gymenv_kwargs"] = {"safe_max_rho": 0.9}
train_args["normalize_act"] = True
train_args["normalize_obs"] = True

train_args["save_every_xxx_steps"] = min(train_args["iterations"] // 10, 100_000)

train_args["n_steps"] = 256
train_args["batch_size"] = 64


# %%
p = Parameters()
p.LIMIT_INFEASIBLE_CURTAILMENT_STORAGE_ACTION = True # It causes errors during training

env_train = grid2op.make(ENV_NAME,
                   reward_class=CustomReward,
                   backend=LightSimBackend(),
                   chronics_class=MultifolderWithCache,
                   param=p)
if filter_chronics is not None:
  env_train.chronics_handler.real_data.set_filter(filter_chronics)
  env_train.chronics_handler.real_data.reset()

values_to_test = np.array([{"safe_max_rho": 0.5}, {"safe_max_rho": 0.7}, {"safe_max_rho": 0.9}])
var_to_test = "gymenv_kwargs"
<<<<<<< HEAD
agents = iter_hyperparameters(env_train, train_args, name, var_to_test, values_to_test)
=======
agents = iter_hyperparameters(env_train, train_args, name, var_to_test, values_to_test)

# %%
for i, (agent_name, _) in enumerate(agents):
  results = eval_agent(ENV_NAME,
            21,
            agent_name,
            save_path,
            SCOREUSED,
            gymenv_class,
            verbose,
            gymenv_kwargs=train_args["gymenv_kwargs"] if var_to_test!="gymenv_kwargs" else values_to_test[i],
            param=p,
            filter_fun=filter_chronics)
  print(results)
>>>>>>> 84be794b
<|MERGE_RESOLUTION|>--- conflicted
+++ resolved
@@ -106,22 +106,4 @@
 
 values_to_test = np.array([{"safe_max_rho": 0.5}, {"safe_max_rho": 0.7}, {"safe_max_rho": 0.9}])
 var_to_test = "gymenv_kwargs"
-<<<<<<< HEAD
-agents = iter_hyperparameters(env_train, train_args, name, var_to_test, values_to_test)
-=======
-agents = iter_hyperparameters(env_train, train_args, name, var_to_test, values_to_test)
-
-# %%
-for i, (agent_name, _) in enumerate(agents):
-  results = eval_agent(ENV_NAME,
-            21,
-            agent_name,
-            save_path,
-            SCOREUSED,
-            gymenv_class,
-            verbose,
-            gymenv_kwargs=train_args["gymenv_kwargs"] if var_to_test!="gymenv_kwargs" else values_to_test[i],
-            param=p,
-            filter_fun=filter_chronics)
-  print(results)
->>>>>>> 84be794b
+agents = iter_hyperparameters(env_train, train_args, name, var_to_test, values_to_test)