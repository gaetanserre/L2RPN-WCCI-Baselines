--- conflicted
+++ resolved
@@ -7,10 +7,7 @@
 from tqdm import tqdm
 from lightsim2grid import LightSimBackend
 from multiprocessing import Pool, Manager
-<<<<<<< HEAD
-=======
 import torch
->>>>>>> ce280632
 
 import grid2op
 from grid2op.Agent import BaseAgent
@@ -157,21 +154,13 @@
     return agent_to_evaluate
 
 
-<<<<<<< HEAD
-def create_env_score_fun(env_name):
-=======
 def create_env_score_fun(env_name, path_config_set):
->>>>>>> ce280632
     # create the environment
     env = grid2op.make(env_name,
                        backend=LightSimBackend())
     
     # read the seeds and other configuration
-<<<<<<< HEAD
-    config_file = os.path.join(os.path.abspath(args.path_config_set), "config_val.json")
-=======
     config_file = os.path.join(os.path.abspath(path_config_set), "config_val.json")
->>>>>>> ce280632
     with open(config_file, "r", encoding="utf-8") as f:
         config = json.load(f)
     env_seeds =  [int(config["episodes_info"][os.path.split(el)[-1]]["seed"]) for el in sorted(env.chronics_handler.real_data.subpaths)]
@@ -190,10 +179,7 @@
                     submission_dir,
                     agent_dir,
                     weights_dir,
-<<<<<<< HEAD
-=======
                     args,
->>>>>>> ce280632
                     safe_max_rho,
                     limit_cs_margin,
                     res,
@@ -205,11 +191,7 @@
                     total):
     
     # create the env and the score function
-<<<<<<< HEAD
-    env, score_fun = create_env_score_fun(env_name)
-=======
     env, score_fun = create_env_score_fun(env_name, args.path_config_set)
->>>>>>> ce280632
     
     # create the agent
     agent_to_evaluate = get_agent(submission_dir,
@@ -309,10 +291,7 @@
                                              submission_dir,
                                              agent_dir,
                                              weights_dir,
-<<<<<<< HEAD
-=======
                                              args,
->>>>>>> ce280632
                                              safe_max_rho,
                                              limit_cs_margin,
                                              res,
@@ -330,10 +309,7 @@
 if __name__ == "__main__":
     args = cli()
     use_cuda = check_cuda(args)
-<<<<<<< HEAD
-=======
     torch.multiprocessing.set_start_method("spawn")
->>>>>>> ce280632
     
     # create the "manager" that will hold the data
     manager = Manager()
